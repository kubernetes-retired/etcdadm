--- conflicted
+++ resolved
@@ -223,25 +223,25 @@
 			volumeProvider = gceVolumeProvider
 			discoveryProvider = gceVolumeProvider
 
-<<<<<<< HEAD
 		case "openstack":
 			osVolumeProvider, err := openstack.NewOpenstackVolumes(o.ClusterName, o.VolumeTags, o.NameTag)
-=======
-		case "do":
-			doVolumeProvider, err := do.NewDOVolumes(o.ClusterName, o.VolumeTags, o.NameTag)
->>>>>>> da089888
 			if err != nil {
 				fmt.Fprintf(os.Stderr, "%v\n", err)
 				os.Exit(1)
 			}
 
-<<<<<<< HEAD
-			volumeProvider = osVolumeProvider
+      volumeProvider = osVolumeProvider
 			discoveryProvider = osVolumeProvider
-=======
+
+    case "do":
+			doVolumeProvider, err := do.NewDOVolumes(o.ClusterName, o.VolumeTags, o.NameTag)
+			if err != nil {
+				fmt.Fprintf(os.Stderr, "%v\n", err)
+				os.Exit(1)
+			}
+
 			volumeProvider = doVolumeProvider
 			discoveryProvider = doVolumeProvider
->>>>>>> da089888
 
 		default:
 			fmt.Fprintf(os.Stderr, "unknown volume-provider %q\n", o.VolumeProviderID)
